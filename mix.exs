--- conflicted
+++ resolved
@@ -22,13 +22,8 @@
   def project do
     [
       app: :astarte_device,
-<<<<<<< HEAD
       version: "1.1.0",
       elixir: "~> 1.14",
-=======
-      version: "1.0.3",
-      elixir: "~> 1.11",
->>>>>>> 34cd4bc6
       start_permanent: Mix.env() == :prod,
       test_coverage: [tool: ExCoveralls],
       preferred_cli_env: [
@@ -55,11 +50,7 @@
   # Run "mix help deps" to learn about dependencies.
   defp deps do
     [
-<<<<<<< HEAD
       {:astarte_core, "~> 1.1"},
-=======
-      {:astarte_core, "~> 1.0.3"},
->>>>>>> 34cd4bc6
       {:certifi, "~> 2.5"},
       {:hackney, "~> 1.15"},
       {:jason, "~> 1.1"},
