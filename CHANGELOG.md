# Changelog
All notable changes to this project will be documented in this file.

The format is based on [Keep a Changelog](http://keepachangelog.com/en/1.0.0/)
and this project adheres to [Semantic Versioning](http://semver.org/spec/v2.0.0.html).

<<<<<<< HEAD
## [1.1.0] - 2023-06-20
### Added
- Add `unregister_device` to unregister a device, allowing to register it again. 

### Changed
- Request backoff time for info and certificate request is exponential instead of fixed.
=======
## [1.0.3] - 2022-07-04

## [1.0.2] - 2022-03-29
>>>>>>> 34cd4bc6

## [1.0.1] - 2021-12-16

## [1.0.0] - 2021-06-29

## [1.0.0-rc.0] - 2021-05-05
### Changed
- Standardize subscriptions (see
  [astarte-platform/astarte#568](https://github.com/astarte-platform/astarte/issues/568)). This
  reduces the network bandwidth usage.

## [1.0.0-beta.2] - 2021-03-23
### Added
- Add validation when publishing on object aggregate interfaces.

### Fixed
- Correctly use a BSON binary instead of a string when publishing binaryblob values.

## [1.0.0-beta.1] - 2020-02-15
### Added
- Make the HTTP client follow redirects when interacting with Pairing API
- Add `unset_property` function to unset a path on a property interface.

### Changed
- Increase the max certificate chain length to 10.
- Breaking API change: `pairing_url` now MUST NOT include the `/v1` suffix.

### Fixed
- Use a custom check for the hostname so that wildcard SSL certificates are supported.

## [0.11.4] - 2021-01-27
### Fixed
- Lock gpb to 4.12.0 to fix exprotobuf compilation issue

## [0.11.3] - 2020-09-24

## [0.11.2] - 2020-08-31

## [0.11.1] - 2020-05-18

## [0.11.0] - 2020-04-13

## [0.11.0-rc.1] - 2020-03-26

## [0.11.0-rc.0] - 2020-02-27
### Added
- Initial release.<|MERGE_RESOLUTION|>--- conflicted
+++ resolved
@@ -4,18 +4,16 @@
 The format is based on [Keep a Changelog](http://keepachangelog.com/en/1.0.0/)
 and this project adheres to [Semantic Versioning](http://semver.org/spec/v2.0.0.html).
 
-<<<<<<< HEAD
 ## [1.1.0] - 2023-06-20
 ### Added
 - Add `unregister_device` to unregister a device, allowing to register it again. 
 
 ### Changed
 - Request backoff time for info and certificate request is exponential instead of fixed.
-=======
+
 ## [1.0.3] - 2022-07-04
 
 ## [1.0.2] - 2022-03-29
->>>>>>> 34cd4bc6
 
 ## [1.0.1] - 2021-12-16
 
